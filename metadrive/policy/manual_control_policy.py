from metadrive.engine.core.manual_controller import KeyboardController, SteeringWheelController, XboxController
from metadrive.engine.engine_utils import get_global_config
from metadrive.engine.logger import get_logger
from metadrive.examples import expert
from metadrive.policy.env_input_policy import EnvInputPolicy
import gymnasium as gym
from metadrive.utils.math import clip
import numpy as np

logger = get_logger()

JOYSTICK_DEADZONE = 0.025


def get_controller(controller_name, pygame_control):
    """Get the controller object.

    Args:
        controller_name: The controller name.
        pygame_control: Whether to use Pygame as the interface to receive keyboard signal if using keyboard.

    Returns:
        The instance of controller or None if error.
    """
    controller_name = str(controller_name).lower()
    if controller_name == "keyboard":
        return KeyboardController(pygame_control=pygame_control)
    elif controller_name in ["xboxController", "xboxcontroller", "xbox", "gamepad", "joystick", "steering_wheel",
                             "wheel"]:
        # try:
        if controller_name in ["steering_wheel", "wheel"]:
            return SteeringWheelController()
        else:
            return XboxController()
        # except Exception:
        #     return None
    else:
        raise ValueError("No such a controller type: {}".format(controller_name))


class ManualControlPolicy(EnvInputPolicy):
    """
    Control the current track vehicle
    """

    DEBUG_MARK_COLOR = (252, 244, 3, 255)

    def __init__(self, obj, seed, enable_expert=True):
        super(ManualControlPolicy, self).__init__(obj, seed)
        config = self.engine.global_config
        self.enable_expert = enable_expert

        if config["manual_control"] and config["use_render"]:
            self.engine.accept("t", self.toggle_takeover)
            pygame_control = False
        elif config["manual_control"]:
            # Use pygame to accept key strike.
            pygame_control = True
        else:
            pygame_control = False

        # if config["manual_control"] and config["use_render"]:
        if config["manual_control"]:
            self.controller = get_controller(config["controller"], pygame_control=pygame_control)
            if self.controller is None:
                logger.warning("Load Joystick or Steering Wheel Error! Fall back to keyboard control")
                self.controller = KeyboardController(pygame_control=pygame_control)
        else:
            self.controller = None

    def act(self, agent_id):

        self.controller.process_others(takeover_callback=self.toggle_takeover)

        try:
            if self.engine.current_track_agent.expert_takeover and self.enable_expert:
                return expert(self.engine.current_track_agent)
        except (ValueError, AssertionError):
            # if observation doesn't match, fall back to manual control
            print("Current observation does not match the format that expert can accept.")
            self.toggle_takeover()

        is_track_vehicle = self.engine.agent_manager.get_agent(agent_id) is self.engine.current_track_agent
        not_in_native_bev = (self.engine.main_camera is None) or (not self.engine.main_camera.is_bird_view_camera())
        if self.engine.global_config["manual_control"] and is_track_vehicle and not_in_native_bev:
            action = self.controller.process_input(self.engine.current_track_agent)
            self.action_info["manual_control"] = True
        else:
            action = super(ManualControlPolicy, self).act(agent_id)
            self.action_info["manual_control"] = False

        self.action_info["action"] = action
        return action

    def toggle_takeover(self):
        if self.engine.current_track_agent is not None:
            self.engine.current_track_agent.expert_takeover = not self.engine.current_track_agent.expert_takeover
            print("The expert takeover is set to: ", self.engine.current_track_agent.expert_takeover)


class TakeoverPolicy(EnvInputPolicy):
    """
    Takeover policy shares the control between RL agent (whose action is input via env.step) and
    external control device (whose action is input via controller).
    """
    def __init__(self, obj, seed):
        super(TakeoverPolicy, self).__init__(obj, seed)
        config = get_global_config()
        if config["manual_control"] and config["use_render"]:
            self.controller = get_controller(config["controller"], pygame_control=False)
        self.takeover = False

    def act(self, agent_id):
        agent_action = super(TakeoverPolicy, self).act(agent_id)
        if self.engine.global_config["manual_control"] and self.engine.agent_manager.get_agent(
                agent_id) is self.engine.current_track_agent and not self.engine.main_camera.is_bird_view_camera():
            expert_action = self.controller.process_input(self.engine.current_track_agent)
            if isinstance(self.controller, SteeringWheelController) and (self.controller.left_shift_paddle
                                                                         or self.controller.right_shift_paddle):
                # if expert_action[0]*agent_action[0]< 0 or expert_action[1]*agent_action[1] < 0:
                self.takeover = True
                return expert_action
            elif isinstance(self.controller, KeyboardController) and (self.controller.takeover
                                                                      or abs(sum(expert_action)) > 0.01):
                self.takeover = True
                return expert_action
            elif isinstance(self.controller, XboxController) and (self.controller.button_a
                                                                  or self.controller.button_b or
                                                                  self.controller.button_x or self.controller.button_y
                                                                  or abs(sum(expert_action)) > JOYSTICK_DEADZONE):
                self.takeover = True
                return expert_action
        self.takeover = False
        return agent_action


class TakeoverPolicyWithoutBrake(TakeoverPolicy):
    """
    Takeover policy shares the control between RL agent (whose action is input via env.step) and
    external control device (whose action is input via controller).
    Note that this policy will discard brake in human's action.
    """
    def act(self, agent_id):
        action = super(TakeoverPolicyWithoutBrake, self).act(agent_id=agent_id)
        if self.takeover and action[1] < 0.0:
            action[1] = 0.0
        return action

# passive human involvement policy
class PHIPolicy(TakeoverPolicyWithoutBrake):

    extra_input_space = gym.spaces.Discrete(2)

    def __init__(self, obj, seed):
        """
        Accept one more argument for creating the input space
        Args:
            obj: BaseObject
            seed: random seed. It is usually filled automatically.
        """
        super(PHIPolicy, self).__init__(obj, seed)
        np.random.seed(seed)
        self.extra_input = None

    def act(self, agent_id):
        """
        It retrieves the action from self.engine.external_actions["action"]
        Args:
            agent_id: the id of this agent

        Returns: continuous 2-dim action [steering, throttle]

        """
<<<<<<< HEAD
        print("external_actions: ", self.engine.external_actions[agent_id])
        raw_action = self.engine.external_actions[agent_id]
        if isinstance(raw_action, dict):
            action = self.engine.external_actions[agent_id]["action"]
            self.takeover = self.engine.external_actions[agent_id]["extra"]
        else:
            action = raw_action
            self.takeover = False
            
        # if takeover is True, the expert action will be returned
        if np.random.rand() < 0.1:
            self.takeover = True
            
        if self.takeover:
=======
        external_action = self.engine.external_actions[agent_id]
        if isinstance(external_action, dict):
            action = self.engine.external_actions[agent_id]["action"]
            self.takeover = self.engine.external_actions[agent_id]["extra"]
        else:
            action = external_action
            self.takeover = False
            
        # if takeover is True, the expert action will be returned
        if self.takeover or np.random.rand() < 0.1:
>>>>>>> 28eb2d45
            expert_action = self.controller.process_input(self.engine.current_track_agent)
            # without brake
            if expert_action[1] < 0.0:
                expert_action[1] = 0.0
<<<<<<< HEAD
=======
            
>>>>>>> 28eb2d45
            action = expert_action

        # the following content is the same as EnvInputPolicy
        if self.engine.global_config["action_check"]:
            # Do action check for external input in EnvInputPolicy
            assert self.get_input_space().contains(self.engine.external_actions[agent_id]), \
                "Input {} is not compatible with action space {}!".format(
                self.engine.external_actions[agent_id], self.get_input_space()
            )
        to_process = self.convert_to_continuous_action(action) if self.discrete_action else action

        # clip to -1, 1
        action = [clip(to_process[i], -1.0, 1.0) for i in range(len(to_process))]
        self.action_info["action"] = action
        return action

    @classmethod
    def set_extra_input_space(cls, extra_input_space: gym.spaces.space.Space):
        """
        Set the space for this extra input. Error will be thrown, if this class property is set already.
        Args:
            extra_input_space: gym.spaces.space.Space

        Returns: None

        """
        assert isinstance(extra_input_space, gym.spaces.space.Space)
        PHIPolicy.extra_input_space = extra_input_space

    # @classmethod
    # def get_input_space(cls):
    #     """
    #     Define the input space as a Dict Space
    #     Returns: Dict action space

    #     """
    #     action_space = super(PHIPolicy, cls).get_input_space()
    #     return gym.spaces.Dict({"action": action_space, "extra": cls.extra_input_space})<|MERGE_RESOLUTION|>--- conflicted
+++ resolved
@@ -171,22 +171,6 @@
         Returns: continuous 2-dim action [steering, throttle]
 
         """
-<<<<<<< HEAD
-        print("external_actions: ", self.engine.external_actions[agent_id])
-        raw_action = self.engine.external_actions[agent_id]
-        if isinstance(raw_action, dict):
-            action = self.engine.external_actions[agent_id]["action"]
-            self.takeover = self.engine.external_actions[agent_id]["extra"]
-        else:
-            action = raw_action
-            self.takeover = False
-            
-        # if takeover is True, the expert action will be returned
-        if np.random.rand() < 0.1:
-            self.takeover = True
-            
-        if self.takeover:
-=======
         external_action = self.engine.external_actions[agent_id]
         if isinstance(external_action, dict):
             action = self.engine.external_actions[agent_id]["action"]
@@ -197,15 +181,11 @@
             
         # if takeover is True, the expert action will be returned
         if self.takeover or np.random.rand() < 0.1:
->>>>>>> 28eb2d45
             expert_action = self.controller.process_input(self.engine.current_track_agent)
             # without brake
             if expert_action[1] < 0.0:
                 expert_action[1] = 0.0
-<<<<<<< HEAD
-=======
             
->>>>>>> 28eb2d45
             action = expert_action
 
         # the following content is the same as EnvInputPolicy
